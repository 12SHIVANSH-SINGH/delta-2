--- conflicted
+++ resolved
@@ -8,39 +8,6 @@
 
 ---
 
-<<<<<<< HEAD
-=======
-## 📁 Project Structure
-
-```
-traffic-management/
-├── backend/
-│   ├── detection.py
-│   ├── optimizer.py
-│   ├── main.py
-│   ├── requirements.txt
-│   ├── videos/              # 🎥 Camera feed videos
-│   │   ├── north.mp4
-│   │   ├── south.mp4
-│   │   ├── east.mp4
-│   │   └── west.mp4
-│   └── yolo/                # 🤖 YOLO model files
-│       ├── yolov3.weights
-│       ├── yolov3.cfg
-│       └── coco.names
-├── frontend/                # Next.js frontend
-│   ├── pages/
-│   ├── components/
-│   ├── styles/
-│   ├── public/
-│   ├── package.json
-│   └── next.config.js
-└── README.md
-```
-
----
-
->>>>>>> caefbcaa
 ## 🧠 Features
 
 - Real-time object detection with YOLOv3.
@@ -93,39 +60,8 @@
 pip install -r requirements.txt
 ```
 
-<<<<<<< HEAD
 ### 3. Download YOLOv8 weights and config files manually from here: https://github.com/ultralytics/assets/releases/download/v8.3.0/yolov8n.pt
 
-=======
-### 3. Download YOLOv3 files
-
-#### Automatic download
-
-```bash
-cd yolo
-
-# For Windows
-curl -O https://pjreddie.com/media/files/yolov3.weights
-curl -O https://raw.githubusercontent.com/pjreddie/darknet/master/cfg/yolov3.cfg
-curl -O https://raw.githubusercontent.com/pjreddie/darknet/master/data/coco.names
-
-# For macOS/Linux
-wget https://pjreddie.com/media/files/yolov3.weights
-wget https://raw.githubusercontent.com/pjreddie/darknet/master/cfg/yolov3.cfg
-wget https://raw.githubusercontent.com/pjreddie/darknet/master/data/coco.names
-```
-
-> Alternatively, download the files manually and place them inside `backend/yolo/` directory.
-
-### 4. Set up the Frontend
-
-```bash
-cd ../frontend
-
-# Install dependencies
-npm install
-```
->>>>>>> caefbcaa
 
 ---
 
@@ -160,18 +96,11 @@
 
 ```bash
 cd frontend
-<<<<<<< HEAD
 npm install
 npx next dev
 ```
 
 - Frontend URL: [http://localhost:3000](http://localhost:3000)
-=======
-npx next dev
-```
-
-- Frontend will be available at: [http://localhost:3000](http://localhost:3000)
->>>>>>> caefbcaa
 
 ---
 
